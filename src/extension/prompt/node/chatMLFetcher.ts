/*---------------------------------------------------------------------------------------------
 *  Copyright (c) Microsoft Corporation. All rights reserved.
 *  Licensed under the MIT License. See License.txt in the project root for license information.
 *--------------------------------------------------------------------------------------------*/

import { Raw } from '@vscode/prompt-tsx';
import type { CancellationToken } from 'vscode';
import { FetchStreamRecorder, IChatMLFetcher, IFetchMLOptions, Source } from '../../../platform/chat/common/chatMLFetcher';
import { ChatFetchError, ChatFetchResponseType, ChatFetchRetriableError, ChatLocation, ChatResponse, ChatResponses } from '../../../platform/chat/common/commonTypes';
import { IConversationOptions } from '../../../platform/chat/common/conversationOptions';
import { getTextPart, toTextParts } from '../../../platform/chat/common/globalStringUtils';
import { HARD_TOOL_LIMIT } from '../../../platform/configuration/common/configurationService';
import { ILogService } from '../../../platform/log/common/logService';
import { OptionalChatRequestParams } from '../../../platform/networking/common/fetch';
import { IFetcherService } from '../../../platform/networking/common/fetcherService';
import { IChatEndpoint, IEndpointBody } from '../../../platform/networking/common/networking';
import { ChatCompletion, FilterReason, FinishedCompletionReason } from '../../../platform/networking/common/openai';
import { ChatFailKind, ChatRequestCanceled, ChatRequestFailed, ChatResults, fetchAndStreamChat, FetchResponseKind } from '../../../platform/openai/node/fetch';
import { IRequestLogger } from '../../../platform/requestLogger/node/requestLogger';
import { ITelemetryService, TelemetryProperties } from '../../../platform/telemetry/common/telemetry';
import { TelemetryData } from '../../../platform/telemetry/common/telemetryData';
import { calculateLineRepetitionStats, isRepetitive } from '../../../util/common/anomalyDetection';
import * as errorsUtil from '../../../util/common/errors';
import { isCancellationError } from '../../../util/vs/base/common/errors';
import { Emitter } from '../../../util/vs/base/common/event';
import { generateUuid } from '../../../util/vs/base/common/uuid';
import { IInstantiationService } from '../../../util/vs/platform/instantiation/common/instantiation';
import { OpenAIEndpoint } from '../../byok/node/openAIEndpoint';
import { EXTENSION_ID } from '../../common/constants';

export interface IMadeChatRequestEvent {
	readonly messages: Raw.ChatMessage[];
	readonly model: string;
	readonly source?: Source;
	readonly tokenCount?: number;
}

export abstract class AbstractChatMLFetcher implements IChatMLFetcher {

	declare _serviceBrand: undefined;

	constructor(
		protected readonly options: IConversationOptions,
	) { }

	protected preparePostOptions(requestOptions: OptionalChatRequestParams): OptionalChatRequestParams {
		return {
			temperature: this.options.temperature,
			top_p: this.options.topP,
			// we disallow `stream=false` because we don't support non-streamed response
			...requestOptions,
			stream: true
		};
	}

	protected readonly _onDidMakeChatMLRequest = new Emitter<IMadeChatRequestEvent>();
	readonly onDidMakeChatMLRequest = this._onDidMakeChatMLRequest.event;

	public async fetchOne(opts: IFetchMLOptions, token: CancellationToken): Promise<ChatResponse> {
		const resp = await this.fetchMany({
			...opts,
			requestOptions: { ...opts.requestOptions, n: 1 }
		}, token);
		if (resp.type === ChatFetchResponseType.Success) {
			return { ...resp, value: resp.value[0] };
		}
		return resp;
	}

	/**
	 * Note: the returned array of strings may be less than `n` (e.g., in case there were errors during streaming)
	 */
	public abstract fetchMany(opts: IFetchMLOptions, token: CancellationToken): Promise<ChatResponses>;
}

export class ChatMLFetcherImpl extends AbstractChatMLFetcher {

	constructor(
		@IFetcherService private readonly _fetcherService: IFetcherService,
		@ITelemetryService private readonly _telemetryService: ITelemetryService,
		@IRequestLogger private readonly _requestLogger: IRequestLogger,
		@ILogService private readonly _logService: ILogService,
		@IInstantiationService private readonly _instantiationService: IInstantiationService,
		@IConversationOptions options: IConversationOptions,
	) {
		super(options);
	}

	/**
	 * Note: the returned array of strings may be less than `n` (e.g., in case there were errors during streaming)
	 */
	public async fetchMany(opts: IFetchMLOptions, token: CancellationToken): Promise<ChatResponses> {
		let { debugName, endpoint: chatEndpoint, finishedCb, location, messages, requestOptions, source, telemetryProperties, userInitiatedRequest } = opts;
		if (!telemetryProperties) {
			telemetryProperties = {};
		}

		if (!telemetryProperties.messageSource) {
			telemetryProperties.messageSource = debugName;
		}

		// TODO @lramos15 telemetry should not drive request ids
		const ourRequestId = telemetryProperties.requestId ?? telemetryProperties.messageId ?? generateUuid();

		const maxResponseTokens = chatEndpoint.maxOutputTokens;
		if (!requestOptions?.prediction) {
			requestOptions = { max_tokens: maxResponseTokens, ...requestOptions };
		}
		// Avoid sending a prediction with no content as this will yield a 400 Bad Request
		if (!requestOptions.prediction?.content) {
			delete requestOptions['prediction'];
		}

		const postOptions = this.preparePostOptions(requestOptions);
		const requestBody = chatEndpoint.createRequestBody({
			...opts,
			requestId: ourRequestId,
			postOptions
		});


		const baseTelemetry = TelemetryData.createAndMarkAsIssued({
			...telemetryProperties,
			baseModel: chatEndpoint.model,
			uiKind: ChatLocation.toString(location)
		});

		const pendingLoggedChatRequest = this._requestLogger.logChatRequest(debugName, chatEndpoint, {
			messages: opts.messages,
			model: chatEndpoint.model,
			ourRequestId,
			location: opts.location,
			postOptions,
			body: requestBody,
			tools: requestBody.tools,
			ignoreStatefulMarker: opts.ignoreStatefulMarker
		});
		let tokenCount = -1;
		try {
			let response: ChatResults | ChatRequestFailed | ChatRequestCanceled;
			const streamRecorder = new FetchStreamRecorder(finishedCb);
			const payloadValidationResult = isValidChatPayload(opts.messages, postOptions);
			if (!payloadValidationResult.isValid) {
				response = {
					type: FetchResponseKind.Failed,
					modelRequestId: undefined,
					failKind: ChatFailKind.ValidationFailed,
					reason: payloadValidationResult.reason,
				};
			} else {
				response = await this._instantiationService.invokeFunction(accessor => fetchAndStreamChat(
					accessor,
					chatEndpoint,
					requestBody,
					baseTelemetry,
					streamRecorder.callback,
					requestOptions.secretKey,
					opts.location,
					ourRequestId,
					postOptions.n,
					userInitiatedRequest,
					token,
					telemetryProperties
				));
				tokenCount = await chatEndpoint.acquireTokenizer().countMessagesTokens(messages);
				const extensionId = source?.extensionId ?? EXTENSION_ID;
				this._onDidMakeChatMLRequest.fire({
					messages,
					model: chatEndpoint.model,
					source: { extensionId },
					tokenCount
				});
			}
			const timeToFirstToken = Date.now() - baseTelemetry.issuedTime;
			pendingLoggedChatRequest?.markTimeToFirstToken(timeToFirstToken);
			switch (response.type) {
				case FetchResponseKind.Success: {
<<<<<<< HEAD
					const result = await this.processSuccessfulResponse(response, messages, requestBody, ourRequestId, maxResponseTokens, tokenCount, timeToFirstToken, baseTelemetry, chatEndpoint, userInitiatedRequest);
=======
					const result = await this.processSuccessfulResponse(response, messages, requestBody, ourRequestId, maxResponseTokens, tokenCount, timeToFirstToken, streamRecorder, baseTelemetry, chatEndpoint, userInitiatedRequest);
>>>>>>> 03a01658

					// Handle FilteredRetry case with augmented messages
					if (result.type === ChatFetchResponseType.FilteredRetry) {

<<<<<<< HEAD
						if (opts.isFilterRetry !== true) {
=======
						if (opts.enableRetryOnFilter) {
>>>>>>> 03a01658
							streamRecorder.callback('', 0, { text: '', retryReason: result.category });

							const filteredContent = result.value[0];
							if (filteredContent) {
								const retryMessage = (result.category === FilterReason.Copyright) ?
									`The previous response (copied below) was filtered due to being too similar to existing public code. Please suggest something similar in function that does not match public code. Here's the previous response: ${filteredContent}\n\n` :
									`The previous response (copied below) was filtered due to triggering our content safety filters, which looks for hateful, self-harm, sexual, or violent content. Please suggest something similar in content that does not trigger these filters. Here's the previous response: ${filteredContent}\n\n`;
								const augmentedMessages: Raw.ChatMessage[] = [
									...messages,
									{
										role: Raw.ChatRole.User,
										content: toTextParts(retryMessage)
									}
								];

								// Retry with augmented messages
								const retryResult = await this.fetchMany({
									debugName: 'retry-' + debugName,
									messages: augmentedMessages,
									finishedCb,
									location,
									endpoint: chatEndpoint,
									source,
									requestOptions,
									userInitiatedRequest: false, // do not mark the retry as user initiated
									telemetryProperties: { ...telemetryProperties, retryAfterFilterCategory: result.category ?? 'uncategorized' },
									enableRetryOnFilter: false,
								}, token);

								pendingLoggedChatRequest?.resolve(retryResult, streamRecorder.deltas);
								if (retryResult.type === ChatFetchResponseType.Success) {
									return retryResult;
								}
							}
						}

						return {
							type: ChatFetchResponseType.Filtered,
							category: result.category,
							reason: 'Response got filtered.',
							requestId: result.requestId,
							serverRequestId: result.serverRequestId
						};
					}

					pendingLoggedChatRequest?.resolve(result, streamRecorder.deltas);
					return result;
				}
				case FetchResponseKind.Canceled:
					this._sendCancellationTelemetry({
						source: telemetryProperties.messageSource ?? 'unknown',
						requestId: ourRequestId,
						model: chatEndpoint.model,
						apiType: chatEndpoint.apiType,
						...(telemetryProperties.retryAfterFilterCategory ? { retryAfterFilterCategory: telemetryProperties.retryAfterFilterCategory } : {}),
					}, {
						totalTokenMax: chatEndpoint.modelMaxPromptTokens ?? -1,
						promptTokenCount: tokenCount,
						tokenCountMax: maxResponseTokens,
						timeToFirstToken,
						timeToFirstTokenEmitted: (baseTelemetry && streamRecorder.firstTokenEmittedTime) ? streamRecorder.firstTokenEmittedTime - baseTelemetry.issuedTime : -1,
						timeToCancelled: baseTelemetry ? Date.now() - baseTelemetry.issuedTime : -1,
						isVisionRequest: this.filterImageMessages(messages) ? 1 : -1,
						isBYOK: chatEndpoint instanceof OpenAIEndpoint ? 1 : -1
					});
					pendingLoggedChatRequest?.resolveWithCancelation();
					return this.processCanceledResponse(response, ourRequestId);
				case FetchResponseKind.Failed: {
					const processed = this.processFailedResponse(response, ourRequestId);
					this._sendResponseErrorTelemetry(processed, telemetryProperties, ourRequestId, chatEndpoint, requestBody, tokenCount, maxResponseTokens, timeToFirstToken, this.filterImageMessages(messages));
					pendingLoggedChatRequest?.resolve(processed);
					return processed;
				}
			}
		} catch (err: unknown) {
			const timeToError = Date.now() - baseTelemetry.issuedTime;
			const processed = this.processError(err, ourRequestId);
			if (processed.type === ChatFetchResponseType.Canceled) {
				this._sendCancellationTelemetry({
					source: telemetryProperties.messageSource ?? 'unknown',
					requestId: ourRequestId,
					model: chatEndpoint.model,
					apiType: chatEndpoint.apiType
				}, {
					totalTokenMax: chatEndpoint.modelMaxPromptTokens ?? -1,
					promptTokenCount: tokenCount,
					tokenCountMax: maxResponseTokens,
					timeToFirstToken: undefined,
					timeToCancelled: timeToError,
					isVisionRequest: this.filterImageMessages(messages) ? 1 : -1,
					isBYOK: chatEndpoint instanceof OpenAIEndpoint ? 1 : -1
				});
			} else {
				this._sendResponseErrorTelemetry(processed, telemetryProperties, ourRequestId, chatEndpoint, requestBody, tokenCount, maxResponseTokens, timeToError, this.filterImageMessages(messages));
			}
			pendingLoggedChatRequest?.resolve(processed);
			return processed;
		}
	}

	private _sendCancellationTelemetry(
		{
			source,
			requestId,
			model,
			apiType
		}: {
			source: string;
			requestId: string;
			model: string;
			apiType: string | undefined;
		},
		{
			totalTokenMax,
			promptTokenCount,
			tokenCountMax,
			timeToFirstToken,
			timeToFirstTokenEmitted,
			timeToCancelled,
			isVisionRequest,
			isBYOK
		}: {
			totalTokenMax: number;
			promptTokenCount: number;
			tokenCountMax: number;
			timeToFirstToken: number | undefined;
			timeToFirstTokenEmitted?: number;
			timeToCancelled: number;
			isVisionRequest: number;
			isBYOK: number;
		}
	) {
		/* __GDPR__
			"response.cancelled" : {
				"owner": "digitarald",
				"comment": "Report canceled service responses for quality.",
				"model": { "classification": "SystemMetaData", "purpose": "PerformanceAndHealth", "comment": "Model selection for the response" },
				"apiType": { "classification": "SystemMetaData", "purpose": "PerformanceAndHealth", "comment": "API type for the response- chat completions or responses" },
				"source": { "classification": "SystemMetaData", "purpose": "PerformanceAndHealth", "comment": "Source for why the request was made" },
				"requestId": { "classification": "SystemMetaData", "purpose": "PerformanceAndHealth", "comment": "Id of the request" },
				"totalTokenMax": { "classification": "SystemMetaData", "purpose": "PerformanceAndHealth", "comment": "Maximum total token window", "isMeasurement": true },
				"promptTokenCount": { "classification": "SystemMetaData", "purpose": "PerformanceAndHealth", "comment": "Number of prompt tokens", "isMeasurement": true },
				"tokenCountMax": { "classification": "SystemMetaData", "purpose": "PerformanceAndHealth", "comment": "Maximum generated tokens", "isMeasurement": true },
				"timeToFirstToken": { "classification": "SystemMetaData", "purpose": "PerformanceAndHealth", "comment": "Time to first token", "isMeasurement": true },
				"timeToFirstTokenEmitted": { "classification": "SystemMetaData", "purpose": "PerformanceAndHealth", "comment": "Time to first token emitted (visible text)", "isMeasurement": true },
				"timeToCancelled": { "classification": "SystemMetaData", "purpose": "PerformanceAndHealth", "comment": "Time to first token", "isMeasurement": true },
				"isVisionRequest": { "classification": "SystemMetaData", "purpose": "PerformanceAndHealth", "comment": "Whether the request was for a vision model", "isMeasurement": true },
				"isBYOK": { "classification": "SystemMetaData", "purpose": "FeatureInsight", "comment": "Whether the request was for a BYOK model", "isMeasurement": true },
				"retryAfterFilterCategory": { "classification": "SystemMetaData", "purpose": "FeatureInsight", "comment": "If the response was filtered and this is a retry attempt, this contains the original filtered content category." }
			}
		*/
		this._telemetryService.sendTelemetryEvent('response.cancelled', { github: true, microsoft: true }, {
			apiType,
			source,
			requestId,
			model,
		}, {
			totalTokenMax,
			promptTokenCount,
			tokenCountMax,
			timeToFirstToken,
			timeToFirstTokenEmitted,
			timeToCancelled,
			isVisionRequest,
			isBYOK
		});
	}

	private _sendResponseErrorTelemetry(
		processed: ChatFetchError,
		telemetryProperties: TelemetryProperties | undefined,
		ourRequestId: string,
		chatEndpointInfo: IChatEndpoint,
		requestBody: IEndpointBody,
		tokenCount: number,
		maxResponseTokens: number,
		timeToFirstToken: number,
		isVisionRequest: boolean,
	) {
		/* __GDPR__
			"response.error" : {
				"owner": "digitarald",
				"comment": "Report quality issue for when a service response failed.",
				"type": { "classification": "SystemMetaData", "purpose": "PerformanceAndHealth", "comment": "Type of issue" },
				"reason": { "classification": "SystemMetaData", "purpose": "PerformanceAndHealth", "comment": "Reason of issue" },
				"model": { "classification": "SystemMetaData", "purpose": "PerformanceAndHealth", "comment": "Model selection for the response" },
				"apiType": { "classification": "SystemMetaData", "purpose": "PerformanceAndHealth", "comment": "API type for the response- chat completions or responses" },
				"source": { "classification": "SystemMetaData", "purpose": "PerformanceAndHealth", "comment": "Source for why the request was made" },
				"requestId": { "classification": "SystemMetaData", "purpose": "PerformanceAndHealth", "comment": "Id of the request" },
				"reasoningEffort": { "classification": "SystemMetaData", "purpose": "PerformanceAndHealth", "comment": "Reasoning effort level" },
				"reasoningSummary": { "classification": "SystemMetaData", "purpose": "PerformanceAndHealth", "comment": "Reasoning summary level" },
				"totalTokenMax": { "classification": "SystemMetaData", "purpose": "PerformanceAndHealth", "comment": "Maximum total token window", "isMeasurement": true },
				"promptTokenCount": { "classification": "SystemMetaData", "purpose": "PerformanceAndHealth", "comment": "Number of prompt tokens", "isMeasurement": true },
				"tokenCountMax": { "classification": "SystemMetaData", "purpose": "PerformanceAndHealth", "comment": "Maximum generated tokens", "isMeasurement": true },
				"timeToFirstToken": { "classification": "SystemMetaData", "purpose": "PerformanceAndHealth", "comment": "Time to first token", "isMeasurement": true },
				"timeToFirstTokenEmitted": { "classification": "SystemMetaData", "purpose": "PerformanceAndHealth", "comment": "Time to first token emitted (visible text)", "isMeasurement": true },
				"isVisionRequest": { "classification": "SystemMetaData", "purpose": "PerformanceAndHealth", "comment": "Whether the request was for a vision model", "isMeasurement": true },
				"isBYOK": { "classification": "SystemMetaData", "purpose": "FeatureInsight", "comment": "Whether the request was for a BYOK model", "isMeasurement": true },
				"retryAfterFilterCategory": { "classification": "SystemMetaData", "purpose": "FeatureInsight", "comment": "If the response was filtered and this is a retry attempt, this contains the original filtered content category." }
			}
		*/
		this._telemetryService.sendTelemetryEvent('response.error', { github: true, microsoft: true }, {
			type: processed.type,
			reason: processed.reason,
			source: telemetryProperties?.messageSource ?? 'unknown',
			requestId: ourRequestId,
			model: chatEndpointInfo.model,
			apiType: chatEndpointInfo.apiType,
			reasoningEffort: requestBody.reasoning?.effort,
			reasoningSummary: requestBody.reasoning?.summary,
			...(telemetryProperties?.retryAfterFilterCategory ? { retryAfterFilterCategory: telemetryProperties.retryAfterFilterCategory } : {})
		}, {
			totalTokenMax: chatEndpointInfo.modelMaxPromptTokens ?? -1,
			promptTokenCount: tokenCount,
			tokenCountMax: maxResponseTokens,
			timeToFirstToken,
			isVisionRequest: isVisionRequest ? 1 : -1,
			isBYOK: chatEndpointInfo instanceof OpenAIEndpoint ? 1 : -1
		});
	}

	private async processSuccessfulResponse(
		response: ChatResults,
		messages: Raw.ChatMessage[],
		requestBody: IEndpointBody,
		requestId: string,
		maxResponseTokens: number,
		promptTokenCount: number,
		timeToFirstToken: number,
		streamRecorder: FetchStreamRecorder,
		baseTelemetry?: TelemetryData,
		chatEndpointInfo?: IChatEndpoint,
		userInitiatedRequest?: boolean
	): Promise<ChatResponses | ChatFetchRetriableError<string[]>> {

		const completions: ChatCompletion[] = [];

		for await (const chatCompletion of response.chatCompletions) {
			/* __GDPR__
				"response.success" : {
					"owner": "digitarald",
					"comment": "Report quality details for a successful service response.",
					"reason": { "classification": "SystemMetaData", "purpose": "PerformanceAndHealth", "comment": "Reason for why a response finished" },
					"filterReason": { "classification": "SystemMetaData", "purpose": "PerformanceAndHealth", "comment": "Reason for why a response was filtered" },
					"source": { "classification": "SystemMetaData", "purpose": "PerformanceAndHealth", "comment": "Source of the initial request" },
					"initiatorType": { "classification": "SystemMetaData", "purpose": "FeatureInsight", "comment": "Whether the request was initiated by a user or an agent" },
					"model": { "classification": "SystemMetaData", "purpose": "PerformanceAndHealth", "comment": "Model selection for the response" },
					"apiType": { "classification": "SystemMetaData", "purpose": "PerformanceAndHealth", "comment": "API type for the response- chat completions or responses" },
					"requestId": { "classification": "SystemMetaData", "purpose": "PerformanceAndHealth", "comment": "Id of the current turn request" },
					"reasoningEffort": { "classification": "SystemMetaData", "purpose": "PerformanceAndHealth", "comment": "Reasoning effort level" },
					"reasoningSummary": { "classification": "SystemMetaData", "purpose": "PerformanceAndHealth", "comment": "Reasoning summary level" },
					"totalTokenMax": { "classification": "SystemMetaData", "purpose": "PerformanceAndHealth", "comment": "Maximum total token window", "isMeasurement": true },
					"clientPromptTokenCount": { "classification": "SystemMetaData", "purpose": "PerformanceAndHealth", "comment": "Number of prompt tokens, locally counted", "isMeasurement": true },
					"promptTokenCount": { "classification": "SystemMetaData", "purpose": "PerformanceAndHealth", "comment": "Number of prompt tokens, server side counted", "isMeasurement": true },
					"promptCacheTokenCount": { "classification": "SystemMetaData", "purpose": "PerformanceAndHealth", "comment": "Number of prompt tokens hitting cache as reported by server", "isMeasurement": true },
					"tokenCountMax": { "classification": "SystemMetaData", "purpose": "PerformanceAndHealth", "comment": "Maximum generated tokens", "isMeasurement": true },
					"tokenCount": { "classification": "SystemMetaData", "purpose": "PerformanceAndHealth", "comment": "Number of generated tokens", "isMeasurement": true },
					"reasoningTokens": { "classification": "SystemMetaData", "purpose": "PerformanceAndHealth", "comment": "Number of reasoning tokens", "isMeasurement": true },
					"acceptedPredictionTokens": { "classification": "SystemMetaData", "purpose": "FeatureInsight", "comment": "Number of tokens in the prediction that appeared in the completion", "isMeasurement": true },
					"rejectedPredictionTokens": { "classification": "SystemMetaData", "purpose": "FeatureInsight", "comment": "Number of tokens in the prediction that appeared in the completion", "isMeasurement": true },
					"completionTokens": { "classification": "SystemMetaData", "purpose": "FeatureInsight", "comment": "Number of tokens in the output", "isMeasurement": true },
					"timeToFirstToken": { "classification": "SystemMetaData", "purpose": "PerformanceAndHealth", "comment": "Time to first token", "isMeasurement": true },
					"timeToFirstTokenEmitted": { "classification": "SystemMetaData", "purpose": "PerformanceAndHealth", "comment": "Time to first token emitted (visible text)", "isMeasurement": true },
					"timeToComplete": { "classification": "SystemMetaData", "purpose": "PerformanceAndHealth", "comment": "Time to complete the request", "isMeasurement": true },
					"isVisionRequest": { "classification": "SystemMetaData", "purpose": "PerformanceAndHealth", "comment": "Whether the request was for a vision model", "isMeasurement": true },
					"isBYOK": { "classification": "SystemMetaData", "purpose": "FeatureInsight", "comment": "Whether the request was for a BYOK model", "isMeasurement": true },
					"retryAfterFilterCategory": { "classification": "SystemMetaData", "purpose": "FeatureInsight", "comment": "If the response was filtered and this is a retry attempt, this contains the original filtered content category." }
				}
			*/
			this._telemetryService.sendTelemetryEvent('response.success', { github: true, microsoft: true }, {
				reason: chatCompletion.finishReason,
				filterReason: chatCompletion.filterReason,
				source: baseTelemetry?.properties.messageSource ?? 'unknown',
				initiatorType: userInitiatedRequest ? 'user' : 'agent',
				model: chatEndpointInfo?.model,
				apiType: chatEndpointInfo?.apiType,
				requestId,
				reasoningEffort: requestBody.reasoning?.effort,
				reasoningSummary: requestBody.reasoning?.summary,
				...(baseTelemetry?.properties.retryAfterFilterCategory ? { retryAfterFilterCategory: baseTelemetry.properties.retryAfterFilterCategory } : {}),
			}, {
				totalTokenMax: chatEndpointInfo?.modelMaxPromptTokens ?? -1,
				tokenCountMax: maxResponseTokens,
				promptTokenCount: chatCompletion.usage?.prompt_tokens,
				promptCacheTokenCount: chatCompletion.usage?.prompt_tokens_details?.cached_tokens,
				clientPromptTokenCount: promptTokenCount,
				tokenCount: chatCompletion.usage?.total_tokens,
				reasoningTokens: chatCompletion.usage?.completion_tokens_details?.reasoning_tokens,
				acceptedPredictionTokens: chatCompletion.usage?.completion_tokens_details?.accepted_prediction_tokens,
				rejectedPredictionTokens: chatCompletion.usage?.completion_tokens_details?.rejected_prediction_tokens,
				completionTokens: chatCompletion.usage?.completion_tokens,
				timeToFirstToken,
				timeToFirstTokenEmitted: (baseTelemetry && streamRecorder.firstTokenEmittedTime) ? streamRecorder.firstTokenEmittedTime - baseTelemetry.issuedTime : -1,
				timeToComplete: baseTelemetry ? Date.now() - baseTelemetry.issuedTime : -1,
				isVisionRequest: this.filterImageMessages(messages) ? 1 : -1,
				isBYOK: chatEndpointInfo instanceof OpenAIEndpoint ? 1 : -1
			});
			if (!this.isRepetitive(chatCompletion, baseTelemetry?.properties)) {
				completions.push(chatCompletion);
			}
		}
		const successFinishReasons = new Set([FinishedCompletionReason.Stop, FinishedCompletionReason.ClientTrimmed, FinishedCompletionReason.FunctionCall, FinishedCompletionReason.ToolCalls]);
		const successfulCompletions = completions.filter(c => successFinishReasons.has(c.finishReason));
		if (successfulCompletions.length >= 1) {
			return {
				type: ChatFetchResponseType.Success,
				usage: successfulCompletions.length === 1 ? successfulCompletions[0].usage : undefined,
				value: successfulCompletions.map(c => getTextPart(c.message.content)),
				requestId,
				serverRequestId: successfulCompletions[0].requestId.headerRequestId,
			};
		}

		const result = completions.at(0);

		switch (result?.finishReason) {
			case FinishedCompletionReason.ContentFilter:
				return {
					type: ChatFetchResponseType.FilteredRetry,
					category: result.filterReason ?? FilterReason.Copyright,
					reason: 'Response got filtered.',
					value: completions.map(c => getTextPart(c.message.content)),
					requestId: requestId,
					serverRequestId: result.requestId.headerRequestId,
				};
			case FinishedCompletionReason.Length:
				return {
					type: ChatFetchResponseType.Length,
					reason: 'Response too long.',
					requestId: requestId,
					serverRequestId: result.requestId.headerRequestId,
					truncatedValue: getTextPart(result.message.content)
				};
			case FinishedCompletionReason.ServerError:
				return {
					type: ChatFetchResponseType.Failed,
					reason: 'Server error. Stream terminated',
					requestId: requestId,
					serverRequestId: result.requestId.headerRequestId,
					streamError: result.error
				};
		}
		return {
			type: ChatFetchResponseType.Unknown,
			reason: 'Response contained no choices.',
			requestId: requestId,
			serverRequestId: result?.requestId.headerRequestId,
		};
	}

	private filterImageMessages(messages: Raw.ChatMessage[]): boolean {
		return messages?.some(m => Array.isArray(m.content) ? m.content.some(c => 'imageUrl' in c) : false);
	}

	private isRepetitive(chatCompletion: ChatCompletion, telemetryProperties?: TelemetryProperties) {
		const lineRepetitionStats = calculateLineRepetitionStats(getTextPart(chatCompletion.message.content));
		const hasRepetition = isRepetitive(chatCompletion.tokens);
		if (hasRepetition) {
			const telemetryData = TelemetryData.createAndMarkAsIssued();
			telemetryData.extendWithRequestId(chatCompletion.requestId);
			const extended = telemetryData.extendedBy(telemetryProperties);
			this._telemetryService.sendEnhancedGHTelemetryEvent('conversation.repetition.detected', extended.properties, extended.measurements);
		}
		if (lineRepetitionStats.numberOfRepetitions >= 10) {
			/* __GDPR__
				"conversation.repetition.detected" : {
					"owner": "lramos15",
					"comment": "Calculates the number of repetitions in a response. Useful for loop detection",
					"finishReason": { "classification": "SystemMetaData", "purpose": "PerformanceAndHealth", "comment": "Reason for why a response finished. Helps identify cancellation vs length limits" },
					"requestId": { "classification": "SystemMetaData", "purpose": "PerformanceAndHealth", "comment": "Id for this message request." },
					"lengthOfLine": { "classification": "SystemMetaData", "purpose": "PerformanceAndHealth", "isMeasurement": true, "comment": "Length of the repeating line, in characters." },
					"numberOfRepetitions": { "classification": "SystemMetaData", "purpose": "PerformanceAndHealth", "isMeasurement": true, "comment": "Number of times the line repeats." },
					"totalLines": { "classification": "SystemMetaData", "purpose": "PerformanceAndHealth", "isMeasurement": true, "comment": "Number of total lines in the response." }
				}
			*/
			this._telemetryService.sendMSFTTelemetryEvent('conversation.repetition.detected', {
				requestId: chatCompletion.requestId.headerRequestId,
				finishReason: chatCompletion.finishReason,
			}, {
				numberOfRepetitions: lineRepetitionStats.numberOfRepetitions,
				lengthOfLine: lineRepetitionStats.mostRepeatedLine.length,
				totalLines: lineRepetitionStats.totalLines
			});
		}
		return hasRepetition;
	}

	private processCanceledResponse(response: ChatRequestCanceled, requestId: string): ChatResponses {
		return {
			type: ChatFetchResponseType.Canceled,
			reason: response.reason,
			requestId: requestId,
			serverRequestId: undefined,
		};
	}

	private processFailedResponse(response: ChatRequestFailed, requestId: string): ChatFetchError {
		const serverRequestId = response.modelRequestId?.headerRequestId;
		const reason = response.reason;
		if (response.failKind === ChatFailKind.RateLimited) {
			return { type: ChatFetchResponseType.RateLimited, reason, requestId, serverRequestId, retryAfter: response.data?.retryAfter, rateLimitKey: (response.data?.rateLimitKey || ''), capiError: response.data?.capiError };
		}
		if (response.failKind === ChatFailKind.QuotaExceeded) {
			return { type: ChatFetchResponseType.QuotaExceeded, reason, requestId, serverRequestId, retryAfter: response.data?.retryAfter, capiError: response.data?.capiError };
		}
		if (response.failKind === ChatFailKind.OffTopic) {
			return { type: ChatFetchResponseType.OffTopic, reason, requestId, serverRequestId };
		}
		if (response.failKind === ChatFailKind.TokenExpiredOrInvalid || response.failKind === ChatFailKind.ClientNotSupported || reason.includes('Bad request: ')) {
			return { type: ChatFetchResponseType.BadRequest, reason, requestId, serverRequestId };
		}
		if (response.failKind === ChatFailKind.ServerError) {
			return { type: ChatFetchResponseType.Failed, reason, requestId, serverRequestId };
		}
		if (response.failKind === ChatFailKind.ContentFilter) {
			return { type: ChatFetchResponseType.PromptFiltered, reason, category: FilterReason.Prompt, requestId, serverRequestId };
		}
		if (response.failKind === ChatFailKind.AgentUnauthorized) {
			return { type: ChatFetchResponseType.AgentUnauthorized, reason, authorizationUrl: response.data!.authorize_url, requestId, serverRequestId };
		}
		if (response.failKind === ChatFailKind.AgentFailedDependency) {
			return { type: ChatFetchResponseType.AgentFailedDependency, reason, requestId, serverRequestId };
		}
		if (response.failKind === ChatFailKind.ExtensionBlocked) {
			const retryAfter = typeof response.data?.retryAfter === 'number' ? response.data.retryAfter : 300;
			return { type: ChatFetchResponseType.ExtensionBlocked, reason, requestId, retryAfter, learnMoreLink: response.data?.learnMoreLink ?? '', serverRequestId };
		}
		if (response.failKind === ChatFailKind.NotFound) {
			return { type: ChatFetchResponseType.NotFound, reason, requestId, serverRequestId };
		}
		if (response.failKind === ChatFailKind.InvalidPreviousResponseId) {
			return { type: ChatFetchResponseType.InvalidStatefulMarker, reason, requestId, serverRequestId };
		}

		return { type: ChatFetchResponseType.Failed, reason, requestId, serverRequestId };
	}

	private processError(err: unknown, requestId: string): ChatFetchError {
		const fetcher = this._fetcherService;
		// If we cancelled a network request, we don't want to log an error
		if (fetcher.isAbortError(err)) {
			return {
				type: ChatFetchResponseType.Canceled,
				reason: 'network request aborted',
				requestId: requestId,
				serverRequestId: undefined,
			};
		}
		if (isCancellationError(err)) {
			return {
				type: ChatFetchResponseType.Canceled,
				reason: 'Got a cancellation error',
				requestId: requestId,
				serverRequestId: undefined,
			};
		}
		if (err && (
			(err instanceof Error && err.message === 'Premature close') ||
			(typeof err === 'object' && (err as any).code === 'ERR_STREAM_PREMATURE_CLOSE') /* to be extra sure */)
		) {
			return {
				type: ChatFetchResponseType.Canceled,
				reason: 'Stream closed prematurely',
				requestId: requestId,
				serverRequestId: undefined,
			};
		}
		this._logService.error(errorsUtil.fromUnknown(err), `Error on conversation request`);
		this._telemetryService.sendGHTelemetryException(err, 'Error on conversation request');
		// this.logger.exception(err, `Error on conversation request`);
		if (fetcher.isInternetDisconnectedError(err)) {
			return {
				type: ChatFetchResponseType.NetworkError,
				reason: `It appears you're not connected to the internet, please check your network connection and try again.`,
				requestId: requestId,
				serverRequestId: undefined,
			};
		} else if (fetcher.isFetcherError(err)) {
			return {
				type: ChatFetchResponseType.NetworkError,
				reason: fetcher.getUserMessageForFetcherError(err),
				requestId: requestId,
				serverRequestId: undefined,
			};
		} else {
			return {
				type: ChatFetchResponseType.Failed,
				reason: 'Error on conversation request. Check the log for more details.',
				requestId: requestId,
				serverRequestId: undefined,
			};
		}
	}
}

/**
 * Validates a chat request payload to ensure it is valid
 * @param params The params being sent in the chat request
 * @returns Whether the chat payload is valid
 */
function isValidChatPayload(messages: Raw.ChatMessage[], postOptions: OptionalChatRequestParams): { isValid: boolean; reason: string } {
	if (messages.length === 0) {
		return { isValid: false, reason: asUnexpected('No messages provided') };
	}
	if (postOptions?.max_tokens && postOptions?.max_tokens < 1) {
		return { isValid: false, reason: asUnexpected('Invalid response token parameter') };
	}

	const functionNamePattern = /^[a-zA-Z0-9_-]+$/;
	if (
		postOptions?.functions?.some(f => !f.name.match(functionNamePattern)) ||
		postOptions?.function_call?.name && !postOptions.function_call.name.match(functionNamePattern)
	) {
		return { isValid: false, reason: asUnexpected('Function names must match ^[a-zA-Z0-9_-]+$') };
	}

	if (postOptions?.tools && postOptions.tools.length > HARD_TOOL_LIMIT) {
		return { isValid: false, reason: `Tool limit exceeded (${postOptions.tools.length}/${HARD_TOOL_LIMIT}). Click "Configure Tools" in the chat input to disable ${postOptions.tools.length - HARD_TOOL_LIMIT} tools and retry.` };
	}

	return { isValid: true, reason: '' };
}

function asUnexpected(reason: string) {
	return `Prompt failed validation with the reason: ${reason}. Please file an issue.`;
}<|MERGE_RESOLUTION|>--- conflicted
+++ resolved
@@ -175,20 +175,12 @@
 			pendingLoggedChatRequest?.markTimeToFirstToken(timeToFirstToken);
 			switch (response.type) {
 				case FetchResponseKind.Success: {
-<<<<<<< HEAD
-					const result = await this.processSuccessfulResponse(response, messages, requestBody, ourRequestId, maxResponseTokens, tokenCount, timeToFirstToken, baseTelemetry, chatEndpoint, userInitiatedRequest);
-=======
 					const result = await this.processSuccessfulResponse(response, messages, requestBody, ourRequestId, maxResponseTokens, tokenCount, timeToFirstToken, streamRecorder, baseTelemetry, chatEndpoint, userInitiatedRequest);
->>>>>>> 03a01658
 
 					// Handle FilteredRetry case with augmented messages
 					if (result.type === ChatFetchResponseType.FilteredRetry) {
 
-<<<<<<< HEAD
-						if (opts.isFilterRetry !== true) {
-=======
-						if (opts.enableRetryOnFilter) {
->>>>>>> 03a01658
+						if (opts.enableRetryOnFilter !== true) {
 							streamRecorder.callback('', 0, { text: '', retryReason: result.category });
 
 							const filteredContent = result.value[0];
